\documentclass[a4paper]{article}
% \usepackage[margin=1.5in]{geometry}
\usepackage{fontspec}
\usepackage{csquotes}
\usepackage[hidelinks]{hyperref}
\usepackage[backend=biber, style=alphabetic]{biblatex}
\usepackage{lastpage}
\usepackage{xspace}
\usepackage{paralist}
\usepackage{caption}
\usepackage{subcaption}
\usepackage[english]{babel}
\usepackage{amsmath}
\usepackage{amssymb}
\usepackage{float}
\usepackage{mathtools}
\usepackage{lipsum}
\usepackage[svgnames]{xcolor}
\usepackage{caption}
\usepackage{subcaption}
\usepackage{enumitem}
\usepackage{listings}

\makeatletter
\renewcommand{\@evenfoot}{\hfil \thepage{} of \pageref*{LastPage}\hfil}
\renewcommand{\@oddfoot}{\@evenfoot}
\makeatother

\newcommand{\tname}[1]{\textsc{#1}\xspace}
\newcommand{\etcd}{\tname{etcd}}

\newcommand*{\eg}{e.g.\@\xspace}
\newcommand*{\ie}{i.e.\@\xspace}

\def\sectionautorefname{Section}
\def\subsectionautorefname{Section}

\bibliography{references}

\title{CS6213 Project Report}
\author{George Pîrlea \and Darius Foo}
\date{\today}

\begin{document}

\maketitle

\section{Motivation}

Writing a formal specification of a system is useful in clarifying details of its design.
%
As the system evolves, however, it is difficult to ensure that its implementation and specification have not diverged.

In this work, we investigate lightweight (an engineer can learn and produce something useful in 2-3 weeks~\cite{newcombe_how_2015}) but systematic methods to check that a system implementation conforms to its specification.

\section{Scope}

We set out to answer the following research questions:

\begin{enumerate}[label={(Q\arabic*)}]
    \item \textbf{Conformance testing.} Given a TLA model that satisfies some simple properties and a system implementation, what is the easiest way to check that the implementation satisfies the properties?

    \item \textbf{Refinement mappings.} Given a model and an implementation, how can we best define the correspondence between the two, perhaps via a combination of manual/inferred annotations?

    \item \textbf{Empirical evaluation of conformance.} For real-world distributed systems that come with both TLA models and implementations, empirically, is there a correspondence between the model and the implementation?
\end{enumerate}

Our original intention was to select three open-source implementations of the Raft consensus protocol~\cite{ongaro_search_2014, ongaro_consensus_2014} and evaluate to what extent they match the behaviour of the TLA specification written by Diego Ongaro.

Due to time constraints, we had to reduce our ambitions.
%
In the end, we evaluated only the most widely used implementation, \etcd, and not to the extent we had initially hoped.
%
Nonetheless, our experience has been instructive and leads us to believe there is potential in continuing this line of work.

\section{Project Summary}

\begin{itemize}
    \item We combined three existing TLA specifications (due to Diego Ongaro, Daniel Ricketts, and Brandon Amos and Hangcheng Zhang) into a reference specification of Raft with one-at-a-time membership changes.

    \item We noticed that model checking performance is low.
    %
    With the default TLC configuration, on a model with 3 nodes, it took 2 minutes before the first entry was added to a log, when running TLC on our laptops.
    %
    Entries began to be committed only much later.

    \item Hoping for a better model checking experience, we adapted our specification for use with the Apalache symbolic model checker.
    %
    This required adding type annotations to the TLA specification and slightly rewriting some operators to fit into the subset of TLA that can be automatically translated to SMT.
    %
    Apalache is alpha software, so we ran into a large number of bugs.
    %
    Sadly, for our specification, Apalache symbolic model checking was orders of magnitude slower than TLC.

    \item Disappointed with Apalache's performance, we reverted to using TLC to generate Raft execution traces.
    
    \item We investigated approaches to constrain TLC's search space (state constraints, symmetry, action constraints, and views).
    %
    We also explored different search strategies (depth first search, simulation mode), but these were unhelpful.
    %
    Put together, the various approaches offered a 2-3 orders of magnitude performance improvement for our use-case of generating test traces.
    % 
    But even this was not enough to generate traces for all the scenarios we wanted to test, some of which required traces 30 steps long.

    \item We discovered that, for trace generation (as opposed to model checking), certain properties allow for a specialised search strategy reminiscent of concolic execution: a burst of breadth-first search, followed by focusing on a single trace (and its final state), followed by another breadth-first search starting from \emph{that} state.
    %
    We used this strategy, which we ``implemented'' manually using TLC state constraints, to obtain very deep Raft traces, \eg, a period with two concurrent leaders during which an entry commits, followed by a majority of the cluster restarting.

    \item In the process, we discovered (low impact) errors in the
    specification of membership changes due to Amos and Zhang and in the
    properties stated by Daniel Ricketts.
    %
    This suggests that their specifications have been model-checked only to a shallow extent.
    %
    Given the effort we spent to obtain reasonable performance out of TLC, this is understandable.

    \item We developed a prototype testing framework on top of \etcd to simulate execution traces generated by TLC against their actual Raft implementation, covering a representative subset of Raft's functionality.
    %
    This led to us discovering more specification omissions.

    \item We outlined a number of guidelines which we believe are applicable to any implementation of the same approach.

    \item We believe model-based test case generation is a promising approach, with its main deterrent being the amount of effort required to carefully model every detail of a mature implementation. Still, it does not require specialised knowledge and does provide the link between model and implementation we hoped for.

\end{itemize}


\section{Approach}

\subsection{Model-based Test Case Generation (MBTCG)}
\label{sec: interpreter}

The MBTCG approach uses a specification to guide the generation of test cases for the implementation.

The specification is typically given in the form of a transition system (consisting of states and \emph{actions} which give rise to transitions between states) and its invariants.
%
A model checker may then be used to output sequences of states (or \emph{traces}) which violate the invariants.
%
Such traces may equivalently be seen as sequences of actions, starting and ending at particular states.

The idea is to feed a trace into the implementation and check if the implementation also arrives at the ``same'' final state. Used this way, a trace serves as a test case.
%
To do that, the implementation must be extended with

\begin{enumerate}
    \item An abstraction function, mapping an implementation state to a specification state.

    \item An interpreter for actions. This may be seen as a concretization function, mapping a specification action to an implementation state change.
\end{enumerate}

There are a number of challenges to doing this.

\begin{itemize}
\item \textbf{Concurrency.} The interpreter has to drive the implementation forward in such a way that each intermediate state corresponds to a linearization point.
%
There is otherwise no guarantee that any observed implementation state matches some specification state.
%
To ensure this, the interpreter is synchronised, e.g. waiting for a message to appear in the soup as confirmation that an action has been executed.
%
At that point we know that the system is relatively quiescent and can observe its state.

\item \textbf{Modifications.} Implementing the interpreter might require changes to the implementation which interfere with its integrity: to what extent is the modified implementation representative of the program we want to check the conformance of?
%
This is of particular concern when the interpreter is retroactively added to an implementation, as we are doing; ideally, the implementation would natively support interpreting actions.
%
We try to minimise our changes and limit them to events that may be externally controlled, e.g. timeouts and message sends and receives, and implement only what is necessary to expose external control of such events.

% this whole section could probably be explained better, with an example

\item \textbf{Nondeterminism.} Nondeterministic specification actions typically correspond to some composition of implementation actions with a deterministic prefix.
%
For example, a specification action might allow a message to be sent when a variable has a certain value; an implementation is likely to send this message upon the variable's value changing as part of an earlier action.
%
Decoupling these actions in the implementation is not always possible (if determinism is required) or desirable (if it would be a nontrivial implementation change).
%
Not decoupling them would risk the linearization point being misplaced, but we choose this option instead, with a number of mitigating measures:

\begin{enumerate}
\item The specification could be rewritten to remove nondeterminism, so that actions have a deterministic prefix.
%
This is always possible because sequences of actions generated by the model checker can be reordered if the actions commute, and if the specification actions corresponding to the composed implementation transition are the only ones modifying some particular part of the state, they would commute with all intervening ones and could be reordered and fused \cite{lipton1975reduction}.

\item The abstraction function could be used to remove state which would cause the linearization point to be misplaced.
\end{enumerate}

\end{itemize}

\subsection{\etcd}

<<<<<<< HEAD
We chose \etcd\footnote{\url{https://etcd.io/}}, a distributed key-value store, for our experiments.
=======
We chose \etcd \footnote{\url{https://etcd.io/}}, a distributed key-value store, for our experiments.
>>>>>>> 5b3338f8
%
It is notable for being the most widely-used Raft implementation in production\footnote{\url{https://github.com/etcd-io/etcd/blob/master/raft/README.md}}, implementing many of the extensions described in Ongaro's thesis \cite{ongaro_consensus_2014}, including multiple-at-a-time membership changes with joint consensus as well as PreVote and CheckQuorum~\cite{howard_raft_2020}.
%
It also has a comprehensive test suite utilising fault injection\footnote{\url{https://github.com/etcd-io/etcd/blob/master/tests/functional/README.md}}.
%
This made it ideal for testing our hypotheses that (1) widely-used implementations could have deep protocol bugs which (2) fault injection would not be able to find.

\etcd's Raft implementation is highly modular: it is structured as a state machine whose inputs are messages, with storage and transport left abstract, for users to provide.
%
The user also provides an event loop to drive the state machine.

We extended the demo application that \etcd provides and implemented an interpreter following the general ideas in Section~\ref{sec: interpreter}.

The state of the interpreter is a cluster of Raft nodes, modelled using goroutines and thus running in the same process (but only communicating via messages).
%
We implemented a custom transport layer which uses in-memory Go channels, and use \etcd's built-in in-memory storage for snapshots, and disk storage for the write-ahead log, which we modified to be more resilient to race conditions around \etcd's implementation of \texttt{flock}.
%
We also implemented a custom per-node clock which is advanced by interpreter actions instead of real time.

The interpreter takes as input a trace in JSON format, produced by running \texttt{tla2json}\footnote{\url{https://github.com/japgolly/tla2json}} on the output of the TLC model checker, then executes each action in sequence, blocking until it is complete.
%
In between executing actions, assuming we are at a linearization point, we output the state of the interpreter by applying the abstraction function to the in-memory state of the cluster.
%
The final state it reaches is compared with the last state in the input trace to determine if the implementation behaves the same way as the specification.

The entire process in action can be seen in the output in Figure~\ref{fig:output} (with some nonessential lines removed).
%
The lines beginning with dates are logging from \etcd itself, which we did not modify.
%
Those beginning with --- are linearization points at which we observe the state (not shown) before executing the \emph{next} interpreter action, whose arguments make up the rest of each line.
%
The first action makes node 1 time out, which causes it to begin a new election in the following line.
%
This is followed by a flurry of sends and receives.
%
Notably, because the interpreter and the cluster are running concurrently, and because the implementation is deterministic, messages are sent in the implementation (\texttt{MsgVote}) before the corresponding actions are executed by the interpreter.
%
This is an example of nondeterministic specification actions having some deterministic prefix in the implementation.
%
Fortunately, this does not cause a problem, as the custom transport intercepts and holds the \texttt{MsgVote} message (conceptually, retaining it in the message soup), and it only the subsequent send of \texttt{RequestVoteReq} (the specification equivalent of \texttt{MsgVote}) that causes it to be released and actually delivered to its destination.

The remainder of the output shows the effect of Raft's \texttt{RequestVote} messages, which cause votes to be cast and term numbers to be updated.
%
It concludes with node 1 becoming leader, and only stops \emph{after} a leader has been elected, as that is the synchronisation condition that the \texttt{BecomeLeader} action provides.
%
The final state of the implementation and specification are then output.

Interestingly, the leader ends up with a single entry in its log with value 0, despite no client requests occurring.
%
This is \etcd's realisation of the approach from Section~5.2 of the original paper \cite{ongaro_search_2014}: ``Once a candidate wins an election, it becomes leader.
%
It then sends heartbeat messages to all of the other servers to establish its authority and prevent new elections.'' This particular implementation of Raft has newly-elected leaders add an empty entry (represented abstractly by the value 0) to their own logs, which triggers replication via \texttt{AppendEntries} that causes other candidates to step down.
%
This is one of a number of details we only discovered using our approach and had to extend the specification with.
%
The trace then ends, before the leader replicates these log entries.

\begin{figure}
% \newgeometry{left=0.2cm,bottom=0.1cm}
\centering
\begin{lstlisting}[breaklines=true,basicstyle=\ttfamily]
2021/05/07 15:45:01 replaying WAL of member 1
raft2021/05/07 15:45:02 INFO: 1 became follower at term 1
2021/05/07 15:45:02 replaying WAL of member 2
raft2021/05/07 15:45:02 INFO: 2 became follower at term 1
2021/05/07 15:45:02 replaying WAL of member 3
raft2021/05/07 15:45:02 INFO: 3 became follower at term 1
----{Type:Timeout Message:{Type:RequestVoteReq Entries:[]} Sender:0 Recipient:1}
raft2021/05/07 15:45:02 INFO: 1 is starting a new election at term 1
raft2021/05/07 15:45:02 INFO: 1 became candidate at term 2
raft2021/05/07 15:45:02 INFO: 1 received MsgVoteResp from 1 at term 2
raft2021/05/07 15:45:02 INFO: 1 [logterm: 1, index: 3] sent MsgVote request to 2 at term 2
raft2021/05/07 15:45:02 INFO: 1 [logterm: 1, index: 3] sent MsgVote request to 3 at term 2
----{Type:Send Message:{Type:RequestVoteReq Entries:[]} Sender:1 Recipient:2}
----{Type:Receive Message:{Type:RequestVoteReq Entries:[]} Sender:1 Recipient:2}
----{Type:Send Message:{Type:RequestVoteRes Entries:[]} Sender:2 Recipient:1}
raft2021/05/07 15:45:02 INFO: 2 [term: 1] received a MsgVote message with higher term from 1 [term: 2]
raft2021/05/07 15:45:02 INFO: 2 became follower at term 2
raft2021/05/07 15:45:02 INFO: 2 [logterm: 1, index: 3, vote: 0] cast MsgVote for 1 [logterm: 1, index: 3] at term 2
----{Type:Receive Message:{Type:RequestVoteRes Entries:[]} Sender:2 Recipient:1}
----{Type:BecomeLeader Message:{Type:RequestVoteReq Entries:[]} Sender:0 Recipient:1}
raft2021/05/07 15:45:02 INFO: 1 received MsgVoteResp from 2 at term 2
raft2021/05/07 15:45:02 INFO: 1 has received 2 MsgVoteResp votes and 0 vote rejections
raft2021/05/07 15:45:02 INFO: 1 became leader at term 2
raft2021/05/07 15:45:02 INFO: raft.node: 1 elected leader 1 at term 2
----Finished
spec state: { atLeastOneLeader: true, logs: { 1: [{ term: 2, type: ValueEntry, value: 0 }], 2: [], 3: [] } }

impl state: { atLeastOneLeader: true, logs: { 1: [{ term: 2, type: ValueEntry, value: 0 }], 2: [], 3: [] } }
\end{lstlisting}
% \restoregeometry
\label{fig:output}
\caption{Interpreter output for trace generated using \texttt{BecomeLeader} invariant}
\end{figure}

There are three outcomes to an interpreter run: it either terminates with matching or non-matching specification and implementation state, or does not terminate.
%
The non-matching and nonterminating outcomes are caused by the state of the implementation diverging from the abstract state of the specification, at which point all bets are off, and actions no longer make sense, e.g.~waiting for the wrong kind of message, which never arrives.

The specification and implementation mismatches indicated by such outcomes are typically caused by implementation behaviour that is not modelled in the specification, or bugs in either one; either way, these are the outcomes we were looking for further scrutinise.

\begin{itemize}
\item The specification did not cover the extra log entry leaders use to suppress competing elections
\item The specification did not cover empty \texttt{AppendEntries} leaders may send up-to-date followers upon committing entries, to get them to advance their commit index
\end{itemize}

We did not find any bugs in the implementation, only specification omissions, and arguably rather specific to \etcd's behaviour.

We ran a total of 6 traces generated by the same number of invariants, covering scenarios of increasing complexity, e.g.~first a single leader, then two leaders concurrently, then a commit in the presence of two leaders.
%
Supporting each kind of trace required identifying implementation analogues (usually a method call) as well as synchronisation conditions for each specification action.
%
Some specification actions had no implementation counterpart in the parts of the implementation we had control over (the soup), e.g.~a leader voting for itself; in cases like these we only implementation synchronisation conditions.

In total we added support for 7 specification actions (\texttt{Timeout}, \texttt{Send}, \texttt{Receive}, \texttt{BecomeLeader}, \texttt{Restart}, \texttt{TryRemoveServer}, \texttt{RemoveServer}) and 4 messages (\texttt{RequestVote} and \texttt{AppendEntries} requests and responses).

We implemented a number of modifications to \etcd's Raft library to make this possible.
%
These are distinguished from the modifications above as they are not merely scaffolding for the interpreter, but are changes to the internals of the library, i.e.
%
they may compromise the integrity of the implementation.
%
We ensured that all of these were trivial (exposing private fields, returning derived state) to minimise the risk of compromising the implementation's integrity.

\subsection{Takeaways}

We believe that our model-based test case generation approach is promising as it allows us to link specification to implementation, taking advantage of the redundancy to identify discrepancies \cite{fonseca2017empirical}.
%
The changes to the implementation are not invasive, e.g.~it is not required that it be reimplemented in a different language, merely that the interpreter is additionally implemented.

The main deterrent is the amount of engineering effort required \cite{Davis_2020}, as it is fundamentally not a black box approach -- the internals of the implementation must be carefully reflected in the specification.
%
This is of less concern for greenfield projects designed with this approach in mind (e.g.~supporting the execution of high-level actions), but retrofitting an interpreter onto a mature application can be a significant endeavour, as there are a multitude of details in such a scenario which will not appear in the specification, and must be added.

Furthermore, it is not enough that the specification describes the essence of the implementation; it must be \emph{expressed} in such a way that the correspondence with the implementation is straightforward.

% \renewcommand*{\bibfont}{\footnotesize}
\printbibliography

\end{document}<|MERGE_RESOLUTION|>--- conflicted
+++ resolved
@@ -187,11 +187,7 @@
 
 \subsection{\etcd}
 
-<<<<<<< HEAD
 We chose \etcd\footnote{\url{https://etcd.io/}}, a distributed key-value store, for our experiments.
-=======
-We chose \etcd \footnote{\url{https://etcd.io/}}, a distributed key-value store, for our experiments.
->>>>>>> 5b3338f8
 %
 It is notable for being the most widely-used Raft implementation in production\footnote{\url{https://github.com/etcd-io/etcd/blob/master/raft/README.md}}, implementing many of the extensions described in Ongaro's thesis \cite{ongaro_consensus_2014}, including multiple-at-a-time membership changes with joint consensus as well as PreVote and CheckQuorum~\cite{howard_raft_2020}.
 %
