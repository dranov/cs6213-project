--- conflicted
+++ resolved
@@ -1,7 +1,7 @@
 CONSTANTS
-    Server      = {1, 2, 3}
+    Server      = {1, 2}
     Nil         = 0
-    Value       = {1, 2, 3, 4, 5}
+    Value       = {1, 2, 3}
     Follower    = "Follower"
     Candidate   = "Candidate"
     Leader      = "Leader"
@@ -13,13 +13,6 @@
 INIT Init
 NEXT Next
 
-<<<<<<< HEAD
-INVARIANT TypeOK
-CONSTRAINT ElectionsUncontested
-CONSTRAINT BoundedLogSize
-CONSTRAINT BoundedRestarts
-
-=======
 CONSTRAINT ElectionsUncontested
 CONSTRAINT BoundedRestarts
 CONSTRAINT BoundedTimeouts
@@ -31,7 +24,6 @@
 \* INVARIANT BoundedTrace
 \* INVARIANT FirstBecomeLeader
 
->>>>>>> 50f7433c
 \* Raft properties
 INVARIANT LeaderVotesQuorum
 INVARIANT CandidateTermNotInLog
